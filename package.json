{
  "name": "homebridge-camera-ui",
<<<<<<< HEAD
  "version": "4.0.3-test.0",
=======
  "version": "4.0.2",
>>>>>>> 2240f9de
  "description": "User Interface for RTSP capable cameras.",
  "author": "SeydX (https://github.com/SeydX/homebridge-camera-ui)",
  "scripts": {
    "build": "npm run build --prefix ui",
    "lint": "concurrently \"npm run lint:plugin\" \"npm run lint:server\" \"npm run lint:ui\"",
    "lint:plugin": "eslint --fix ./plugin",
    "lint:server": "eslint --fix . --ignore-pattern 'plugin'",
    "lint:ui": "npm run lint --prefix ui",
    "test": "jest --runInBand --forceExit --detectOpenHandles --config ./test/jest.config.js",
    "watch": "concurrently \"npm run watch:ui\" \"npm run watch:server\"",
    "watch:server": "nodemon --trace-warnings server/index.js",
    "watch:ui": "npm run serve --prefix ui"
  },
  "main": "index.js",
  "dependencies": {
    "@seydx/node-rtsp-stream": "^1.3.2",
    "compare-versions": "^3.6.0",
    "connect-history-api-fallback": "^1.6.0",
    "cors": "^2.8.5",
    "express": "^4.17.1",
    "ffmpeg-for-homebridge": "^0.0.9",
    "fs-extra": "9.1.0",
    "get-port": "^5.1.1",
    "got": "^11.8.2",
    "helmet": "^4.5.0",
    "jsonwebtoken": "^8.5.1",
    "lowdb": "^1.0.0",
    "moment": "^2.29.1",
    "morgan": "^1.10.0",
    "mqtt": "^4.2.6",
    "multer": "^1.4.2",
    "nanoid": "^3.1.22",
    "node-rekognition": "^0.4.0",
    "os": "^0.1.1",
    "piexifjs": "^1.0.6",
    "ping": "^0.4.1",
    "socket.io": "^4.0.1",
    "swagger-jsdoc": "^6.1.0",
    "swagger-ui-express": "^4.1.6",
    "tar": "^6.1.0",
    "telegraf": "^4.3.0",
    "web-push": "^3.4.4"
  },
  "devDependencies": {
    "@babel/core": "7.13.16",
    "@babel/eslint-parser": "7.13.14",
    "@babel/eslint-plugin": "7.13.16",
    "concurrently": "^6.0.2",
    "eslint": "^7.25.0",
    "eslint-config-prettier": "^8.3.0",
    "eslint-plugin-import": "^2.22.1",
    "eslint-plugin-jest": "^24.3.6",
    "eslint-plugin-prettier": "^3.4.0",
    "eslint-plugin-unicorn": "^31.0.0",
    "jest": "^26.6.3",
    "nodemon": "^2.0.7",
    "prettier": "^2.2.1",
    "supertest": "^6.1.3"
  },
  "bugs": {
    "url": "https://github.com/SeydX/homebridge-camera-ui/issues"
  },
  "engines": {
    "node": ">=12.18.3",
    "homebridge": "^1.1.6"
  },
  "funding": [
    {
      "type": "paypal",
      "url": "https://paypal.me/seydx"
    },
    {
      "type": "kofi",
      "url": "https://ko-fi.com/seydx"
    },
    {
      "type": "github",
      "url": "https://github.com/SeydX"
    }
  ],
  "homepage": "https://github.com/SeydX/homebridge-camera-ui#readme",
  "keywords": [
    "camera",
    "homebridge-plugin",
    "motion",
    "detection",
    "ui",
    "rekognition",
    "aws",
    "interface",
    "webapp"
  ],
  "license": "MIT",
  "repository": {
    "type": "git",
    "url": "git+https://github.com/SeydX/homebridge-camera-ui.git"
  }
}<|MERGE_RESOLUTION|>--- conflicted
+++ resolved
@@ -1,10 +1,6 @@
 {
   "name": "homebridge-camera-ui",
-<<<<<<< HEAD
-  "version": "4.0.3-test.0",
-=======
   "version": "4.0.2",
->>>>>>> 2240f9de
   "description": "User Interface for RTSP capable cameras.",
   "author": "SeydX (https://github.com/SeydX/homebridge-camera-ui)",
   "scripts": {
